--- conflicted
+++ resolved
@@ -17,29 +17,17 @@
 enamldef LogicalMarkerChannelView(GroupBox):
     id: curView
     attr chan
-<<<<<<< HEAD
-    attr channelDict
-    attr possibleInstrs
-=======
     attr channelLib
     attr instrumentLib
->>>>>>> c596dc3c
     title := '{} (LogicalMarker)'.format(chan.name)
     Form:
         Label:
             text = 'Physical Chan.'
         ComboBox:
-<<<<<<< HEAD
-            items << [item.name for item in channelDict if isinstance(item, QGL.Channels.PhysicalMarkerChannel)]
-            index << filter(isinstance(item, QGL.Channels.PhysicalMarkerChannel), channelDict.values()).index(chan.physChan)
-            index ::
-                chan.physChan = filter(isinstance(item, QGL.Channels.PhysicalMarkerChannel), channelDict.values())[index]
-=======
             items << [item.name for item in curView.channelLib.channelDict.values() if isinstance(item, QGL.Channels.PhysicalMarkerChannel)]
             index << filter(isinstance(item, QGL.Channels.PhysicalMarkerChannel), curView.channelLib.channelDict.values()).index(chan.physChan) if chan.physChan in curView.channelLib.channelDict.values() else -1
             index ::
                 chan.physChan = filter(isinstance(item, QGL.Channels.PhysicalMarkerChannel), curView.channelLib.channelDict.values())[index]
->>>>>>> c596dc3c
         Looper:
             iterable << sorted(chan.pulseParams.keys())
             Label:
@@ -60,13 +48,8 @@
 enamldef PhysicalMarkerChannelView(GroupBox):
     id: curView
     attr chan
-<<<<<<< HEAD
-    attr channelDict
-    attr possibleInstrs
-=======
     attr channelLib
     attr instrumentLib
->>>>>>> c596dc3c
     title := '{} (PhysicalMarker)'.format(chan.name)
     Form:
         Label:
@@ -105,17 +88,10 @@
         Label:
             text = 'Gate Channel'
         ComboBox:
-<<<<<<< HEAD
-            items << [item.name for item in channelDict if isinstance(item, QGL.Channels.PhysicalMarkerChannel)]
-            index << [item for item in channelDict if isinstance(item, QGL.Channels.PhysicalMarkerChannel)].index(chan.gateChan)
-            index ::
-                chan.gateChan = [item for item in channelDict if isinstance(item, QGL.Channels.PhysicalMarkerChannel)][index]
-=======
             items << [item.name for item in curView.channelLib.channelDict.values() if isinstance(item, QGL.Channels.PhysicalMarkerChannel)]
             index << [item for item in curView.channelLib.channelDict.values() if isinstance(item, QGL.Channels.PhysicalMarkerChannel)].index(chan.gateChan) if chan.gateChan in curView.channelLib.channelDict.values() else -1
             index ::
                 chan.gateChan = [item for item in curView.channelLib.channelDict.values() if isinstance(item, QGL.Channels.PhysicalMarkerChannel)][index]
->>>>>>> c596dc3c
         Label:
             text = 'Amp. Factor'
         FloatField:
@@ -128,13 +104,8 @@
 enamldef LogicalQuadratureView(GroupBox):
     id: curView
     attr chan
-<<<<<<< HEAD
-    attr channelDict
-    attr possibleInstrs
-=======
     attr channelLib
     attr instrumentLib
->>>>>>> c596dc3c
     title := '{} ({})'.format(chan.name, chan.__class__.__name__)
     Form:
         Conditional:
@@ -156,11 +127,7 @@
             items << [item.name for item in curView.channelLib.channelDict.values() if isinstance(item, QGL.Channels.PhysicalQuadratureChannel)]
             index << [item for item in curView.channelLib.channelDict.values() if isinstance(item, QGL.Channels.PhysicalQuadratureChannel)].index(chan.physChan) if chan.physChan in curView.channelLib.channelDict.values() else -1
             index ::
-<<<<<<< HEAD
-                chan.physChan = [item for item in channelDict if isinstance(item, QGL.Channels.PhysicalQuadratureChannel)][index]
-=======
                 chan.physChan = [item for item in curView.channelLib.channelDict.values() if isinstance(item, QGL.Channels.PhysicalQuadratureChannel)][index]
->>>>>>> c596dc3c
         Looper:
             iterable << sorted(chan.pulseParams.keys())
             Label:
@@ -180,14 +147,8 @@
 
 enamldef EmptyChannelView(Container):
     attr chan
-<<<<<<< HEAD
-    attr channelDict
-    attr possibleInstrs
-=======
     attr channelLib
     attr instrumentLib
->>>>>>> c596dc3c
-
 
 ChannelViewMap = {type(None):EmptyChannelView, QGL.Channels.Qubit:LogicalQuadratureView, QGL.Channels.Measurement:LogicalQuadratureView, 
                     QGL.Channels.LogicalMarkerChannel:LogicalMarkerChannelView, QGL.Channels.PhysicalQuadratureChannel:PhysicalQuadratureChannelView,
