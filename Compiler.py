--- conflicted
+++ resolved
@@ -23,16 +23,11 @@
 from PulsePrimitives import Id
 from Libraries import channelLib, instrumentLib
 from warnings import warn
-from instruments.AWGs import get_empty_channel_set, APS
-
-from APSPattern import write_APS_file
-
-<<<<<<< HEAD
+from instruments.AWGs import get_empty_channel_set, APS, Tek5014
+
 SEQUENCE_PADDING = 480
-=======
 from APSPattern import write_APS_file
 from TekPattern import write_Tek_file
->>>>>>> 1c9e51cd
 
 
 def get_channel_name(chanKey):
@@ -136,22 +131,15 @@
                                  'wfLib': {TAZKey:np.zeros(1, dtype=np.complex)}}
 
             # convert to hardware formats
-<<<<<<< HEAD
             if isinstance(instrumentLib[awgName], APS):
-                tmpFileName = config.AWGDir + fileName + '-' + awgName + suffix + '.h5'
-                write_APS_file(awg, tmpFileName )
-                fileList.append(tmpFileName)
-=======
-            if ChannelDict[awgName].model == 'BBNAPS':
                 fullFileName = config.AWGDir + fileName + '-' + awgName + suffix + '.h5'
                 write_APS_file(awg, fullFileName )
-                fileList.append(fullFileName)
-
-            if ChannelDict[awgName].model == 'Tek5000':
+            elif isinstance(instrumentLib[awgName], Tek5014):
                 fullFileName = config.AWGDir + fileName + '-' + awgName + suffix + '.awg'
                 write_Tek_file(awg, fullFileName, fileName)
-                fileList.append(fullFileName)
->>>>>>> 1c9e51cd
+            else:
+                raise NameError('Unknown AWG type')
+            fileList.append(fullFileName)
 
     #Return the filenames we wrote
     return fileList
