--- conflicted
+++ resolved
@@ -716,7 +716,6 @@
 
 @_memoize
 def CNOT(source, target, **kwargs):
-<<<<<<< HEAD
     channel = ChannelLibraries.EdgeFactory(source, target)
     if not channel.cnot_impl:
         print('Warning: CNOT implementation undefined for {}. Set to default CR'.format(channel.label))
@@ -726,10 +725,6 @@
     if channel.cnot_impl == 'CR':
         return CNOT_CR(source, target, **kwargs)
     raise NameError("A valid CNOT implementation was not defined [{}]".format(channel.cnot_impl))
-=======
-    cnot_impl = globals()[config.cnot_implementation]
-    return cnot_impl(source, target, **kwargs)
->>>>>>> ebcb7fa4
 
 ## Measurement operators
 @_memoize
