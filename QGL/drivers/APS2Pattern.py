--- conflicted
+++ resolved
@@ -624,15 +624,9 @@
     for ct,seq in enumerate(seqs):
         #check whether we have modulation commands
         freqs = np.unique([entry.frequency for entry in filter(lambda s: isinstance(s,Compiler.Waveform), seq)])
-<<<<<<< HEAD
-        if len(freqs) > 2:
-            raise Exception("Max 2 frequencies on the same channel allowed.")
-        no_freq_cmds = np.all(np.less(np.abs(freqs), 1e-8))
-=======
         if len(freqs) > NUM_NCO:
             raise Exception("Max {} frequencies on the same channel allowed.".format(NUM_NCO))
         no_freq_cmds = np.allclose(freqs, 0)
->>>>>>> 53e5f165
         phases = [entry.phase for entry in filter(lambda s: isinstance(s,Compiler.Waveform), seq)]
         no_phase_cmds = np.all(np.less(np.abs(phases), 1e-8))
         frame_changes = [entry.frameChange for entry in filter(lambda s: isinstance(s,Compiler.Waveform), seq)]
