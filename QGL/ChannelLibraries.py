'''
Channels is where we store information for mapping virtual (qubit) channel to
real channels.

Split from Channels.py on Jan 14, 2016.
Moved to SQLAlchemy ORM from atom 2018

Original Author: Colm Ryan
Modified By: Graham Rowlands

Copyright 2016-2018 Raytheon BBN Technologies

Licensed under the Apache License, Version 2.0 (the "License");
you may not use this file except in compliance with the License.
You may obtain a copy of the License at

   http://www.apache.org/licenses/LICENSE-2.0

Unless required by applicable law or agreed to in writing, software
distributed under the License is distributed on an "AS IS" BASIS,
WITHOUT WARRANTIES OR CONDITIONS OF ANY KIND, either express or implied.
See the License for the specific language governing permissions and
limitations under the License.

Include modification to yaml loader (MIT License) from
https://gist.github.com/joshbode/569627ced3076931b02f

Scientific notation fix for yaml from
https://stackoverflow.com/questions/30458977/yaml-loads-5e-6-as-string-and-not-a-number
'''

import sys
import os
import re
import datetime
import traceback
import datetime
import importlib
import inspect
import operator
from functools import wraps, reduce
import itertools
import numpy as np
from scipy.interpolate import interp1d
import networkx as nx
import logging

import bbndb

from bqplot import Figure, LinearScale, ColorScale, Axis, Lines, Figure
from bqplot.marks import Graph, Lines, Label
from ipywidgets import Layout, VBox, HBox

from . import config
from . import Channels
from . import PulseShapes

from ipywidgets import Layout, HTML
from IPython.display import HTML as IPHTML, display

channelLib = None

logger = logging.getLogger("QGL")

def check_session_dirty(f):
    """Since we can't mix db objects from separate sessions, re-fetch entities by their unique IDs"""
    @wraps(f)
    def wrapper(cls, *args, **kwargs):
        if (len(cls.session.dirty | cls.session.new)) == 0:
            if 'force' in kwargs:
                kwargs.pop('force')
            return f(cls, *args, **kwargs)
        elif 'force' in kwargs and kwargs['force']:
            kwargs.pop('force')
            return f(cls, *args, **kwargs)
        else:
            raise Exception("Uncommitted transactions for working database. Either use force=True or commit/revert your changes.")
    return wrapper

def check_for_duplicates(f):
    """Since we can't mix db objects from separate sessions, re-fetch entities by their unique IDs"""
    @wraps(f)
    def wrapper(cls, label, *args, **kwargs):
        if label in cls.channelDict:
            logger.warning(f"A database item with the name {label} already exists. Updating parameters of this existing item instead.")
            cls.channelDict[label].__dict__.update(kwargs)
            return cls.channelDict[label]  #should check for difference in args
        else:
            return f(cls, label, *args, **kwargs)
    return wrapper

class ChannelLibrary(object):

    def __init__(self, db_resource_name=":memory:", db_provider="sqlite"):
        """Create the channel library."""

        global channelLib

        bbndb.initialize_db(f'{db_provider}:///{db_resource_name}')
        self.session = bbndb.get_cl_session()
        self.connectivityG = nx.DiGraph()
        self.db_provider = db_provider
        self.db_resource_name = db_resource_name

        # Check to see whether there is already a temp database
        working_dbs = self.query(Channels.ChannelDatabase, label="working").all()
        if len(working_dbs) > 1:
            raise Exception("More than one working database exists!")
        elif len(working_dbs) == 1:
            self.channelDatabase = working_dbs[0]
        elif len(working_dbs) == 0:
            self.channelDatabase = Channels.ChannelDatabase(label="working", time=datetime.datetime.now())
            self.add_and_update_dict(self.channelDatabase)
            self.session.commit()

        self.update_channelDict()

        # Update the global reference
        channelLib = self

    def query(self, obj_type, **kwargs):
        return self.session.query(obj_type).filter_by(**kwargs)

    def get_current_channels(self):
        return (self.channelDatabase.channels +
               self.channelDatabase.generators +
               self.channelDatabase.transmitters +
               self.channelDatabase.receivers +
               self.channelDatabase.transceivers +
               self.channelDatabase.instruments +
               self.channelDatabase.processors +
               self.channelDatabase.attenuators +
               self.channelDatabase.DCSources +
               self.channelDatabase.spectrum_analyzers)

    def update_channelDict(self):
        self.channelDict = {c.label: c for c in self.get_current_channels()}
        self.build_connectivity_graph()

    def ls(self):
        cdb = Channels.ChannelDatabase
        q = self.session.query(cdb.label, cdb.time, cdb.id, cdb.notes).\
            order_by(-Channels.ChannelDatabase.id, Channels.ChannelDatabase.label, Channels.ChannelDatabase.notes).all()

        table_code = ""
        for i, (label, time, id, notes) in enumerate(q):
            y, d, t = map(time.strftime, ["%Y", "%b. %d", "%I:%M:%S %p"])
            table_code += f"<tr><td>{id}</td><td>{y}</td><td>{d}</td><td>{t}</td><td>{label}</td><td>{notes}</td></tr>"
        display(IPHTML(f"<table><tr><th>id</th><th>Year</th><th>Date</th><th>Time</th><th>Name</th><th>Notes</th></tr><tr>{table_code}</tr></table>"))

    def ent_by_type(self, obj_type, show=False):
        q = self.session.query(obj_type).filter(obj_type.channel_db.has(label="working")).order_by(obj_type.label).all()
        if show:
            for i, el in enumerate(q):
                print(f"[{i}] -> {el.label}")
        else:
            return q

    def show(self, qubits=[]):
        # nodes     = list(dgraph.nodes())
        edges = []
        qub_objs = qubits if not qubits == [] else self.qubits()
        for q in qub_objs:
            edges.append((q, q.measure_chan))
            edges.append((q.measure_chan, q.measure_chan.phys_chan))
            edges.append((q.measure_chan.phys_chan,q.measure_chan.phys_chan.transmitter))
            edges.append((q, q.phys_chan))
            edges.append((q.phys_chan, q.phys_chan.transmitter))

            #Generators
            if q.measure_chan.phys_chan.generator:
                edges.append((q.measure_chan.phys_chan, q.measure_chan.phys_chan.generator))
            if q.phys_chan.generator:
                edges.append((q.phys_chan, q.phys_chan.generator))

            # Triggers
            if q.measure_chan.trig_chan:
                edges.append((q.measure_chan, q.measure_chan.trig_chan))


        graph = nx.digraph.DiGraph()
        graph.add_edges_from(edges)

        indices   = {n: i for i, n in enumerate(graph.nodes())}
        node_data = [{'label': str(n).replace('(','\r\n(')} for n in graph.nodes()]
        link_data = [{'source': indices[s], 'target': indices[t]} for s, t in graph.edges()]

        qub_objs.sort(key=lambda x: x.label)
        qubit_names = [q.label for q in qub_objs]

        loc = {}
        def next_level(nodes, iteration=0, offset=0, accum=[]):
            if len(accum) == 0:
                loc[nodes[0]] = {'x': 0, 'y': 0}
                accum = [nodes]
            next_gen_nodes = list(reduce(operator.add, [list(graph.successors(n)) for n in nodes]))
            l = len(next_gen_nodes)
            if l > 0:
                for k,n in enumerate(next_gen_nodes):
                    loc[n] = {'x': k, 'y': -(iteration+1)}
                accum.append(next_gen_nodes)
                return next_level(next_gen_nodes, iteration=iteration+1, offset=2.5*l, accum=accum)
            else:
                return accum

        hierarchy = [next_level([q]) for q in qub_objs]
        widest = [max([len(row) for row in qh]) for qh in hierarchy]
        for i in range(1, len(qub_objs)):
            offset = sum(widest[:i])
            loc[qub_objs[i]]['x'] += offset*3
            for n in nx.descendants(graph, qub_objs[i]):
                loc[n]['x'] += offset*3

        x = [loc[n]['x'] for n in graph.nodes()]
        y = [loc[n]['y'] for n in graph.nodes()]
        xs = LinearScale(min=min(x)-0.5, max=max(x)+0.6)
        ys = LinearScale(min=min(y)-0.5, max=max(y)+0.6)
        fig_layout = Layout(width='960px', height='500px')
        bq_graph      = Graph(node_data=node_data, link_data=link_data, x=x, y=y, scales={'x': xs, 'y': ys},
                            link_type='line', colors=['orange'] * len(node_data), directed=False)
        bgs_lines = []
        middles   = []
        for i in range(len(qub_objs)):
            if i==0:
                start = -0.4
                end = widest[0]-0.6
            elif i == len(qub_objs):
                start = sum(widest)-0.4
                end = max(x)+0.4
            else:
                start = sum(widest[:i])-0.4
                end = sum(widest[:i+1])-0.6

        fig        = Figure(marks=[bq_graph], layout=fig_layout)
        return fig

    def show_connectivity(self, verbose=False):
            graph_edges = []
            qub_objs = self.qubits()
            edges = self.edges()
            for e in edges:
                graph_edges.append((e.source.label, e.target.label))

            table = HTML("<b>Re-evaluate this plot to see information about qubits. Otherwise it will be stale.</b>")
            table.add_class("hover_tooltip")
            display(IPHTML("""
            <style>
                .hover_tooltip table { border-collapse: collapse; padding: 8px; }
                .hover_tooltip th, .hover_tooltip td { text-align: left; padding: 8px; }
                .hover_tooltip tr:nth-child(even) { background-color: #cccccc; padding: 8px; }
            </style>
            """))

            graph = nx.digraph.DiGraph()
            for q in qub_objs:
                graph.add_node(q.label, node_obj = q)

            graph.add_edges_from(graph_edges)

            indices   = {n: i for i, n in enumerate(graph.nodes())}

            node_data = [{'label': n, 'data': v['node_obj'].print(show=False, verbose=verbose), 'edge_data': v['node_obj'].print_edges(show=False, verbose=verbose, edges = [e for e in self.edges() if e.source.label == n or e.target.label == n]
            )} for n,v in graph.nodes(True)] # fix edges
            link_data = [{'source': indices[s], 'target': indices[t]} for s, t in graph.edges()]

            qub_objs.sort(key=lambda x: x.label)
            qubit_names = [q.label for q in qub_objs]

            loc = {}

            nqubits = len(qub_objs)
            dtheta = 2*np.pi/nqubits
            rho = 4
            x = [rho*np.cos(dtheta*ind) for ind,n in enumerate(qub_objs)]
            y = [rho*np.sin(dtheta*ind) for ind,n in enumerate(qub_objs)]
            hovered_symbol = ''
            def hover_handler(self, content, hovered_symbol=hovered_symbol, table=table):
                symbol = content.get('data', '')
                if(symbol != hovered_symbol):
                    hovered_symbol = symbol
                    table.value = symbol['data']

            def click_handler(self, content, hovered_symbol=hovered_symbol, table=table):
                symbol = content.get('data', '')
                if(symbol != hovered_symbol):
                    hovered_symbol = symbol
                    table.value = symbol['edge_data']

            xs = LinearScale(min=min(x)-0.5, max=max(x)+0.6)
            ys = LinearScale(min=min(y)-0.5, max=max(y)+0.6)
            fig_layout = Layout(width='500px', height='500px')
            cs = ColorScale(scheme = 'PuBuGn')
            bq_graph      = Graph(node_data=node_data, link_data=link_data, x=x, y=y,scales={'x':xs, 'y':ys, 'color': cs},
                                link_type='line', color=np.linspace(0,1,len(node_data)), directed=True)
            bgs_lines = []
            middles   = []
            bq_graph.tooltip = table
            bq_graph.on_hover(hover_handler)
            bq_graph.on_element_click(click_handler)
            fig        = Figure(marks=[bq_graph], layout=fig_layout)
            return fig

    def show_frequency_plan(self):
        c_freqs = {}
        m_freqs = {}
        for qubit in self.qubits():
            c_freqs[qubit.label] = qubit.frequency*1e-9
            if qubit.phys_chan.generator:
                c_freqs[qubit.label] += qubit.phys_chan.generator.frequency*1e-9

            m_freqs[qubit.label] = qubit.measure_chan.frequency*1e-9
            if qubit.measure_chan.phys_chan.generator:
                m_freqs[qubit.label] += qubit.measure_chan.phys_chan.generator.frequency*1e-9
        def spike_at(f):
            fs = np.linspace(f-0.02,f+0.02,50)
            return fs, np.exp(-(fs-f)**2/0.01**2)
        figs = []
        for freqs, ss in zip([c_freqs, m_freqs],["Control","Measure"]):
            sx   = LinearScale()
            sy   = LinearScale()
            ax   = Axis(scale=sx, label="Frequency (GHz)")
            ay   = Axis(scale=sy, orientation='vertical')
            lines = []
            for k,f in freqs.items():
                fs, a = spike_at(f)
                lines.append(Lines(x=fs, y=a, scales={'x': sx, 'y': sy}))
            labels = Label(x=list(freqs.values()), y=[1.1 for f in freqs], text=list(freqs.keys()), align='middle', scales= {'x': sx, 'y': sy},
                        default_size=14, font_weight='bolder', colors=['#4f6367'])
            figs.append(Figure(marks=lines+[labels], axes=[ax, ay], title=f"{ss} Frequency Plan"))
        return HBox(figs)

    def diff(self, name1, name2, index1=1, index2=1):
        '''
        Compare 2 channel library versions. Print the difference between 2 libraries, including parameter values and channel allocations. It requires both versions to be saved in the same sqlite database.
        Args
            name1: name of first version to compare
            name2: name of second version to compare
            index1, index2: by default, loading the most recent instances for the given names. Specifying index1/2 = 2 will select the second most recent instance etc."""
        '''
        cdb = Channels.ChannelDatabase
        db1 = self.session.query(cdb).filter(cdb.label==name1).order_by(cdb.time.asc())[-1*index1]
        db2 = self.session.query(cdb).filter(cdb.label==name2).order_by(cdb.time.asc())[-1*index2]
        copied_db1 = bbndb.deepcopy_sqla_object(db1)
        copied_db2 = bbndb.deepcopy_sqla_object(db2)
        dict_1 = {c.label: c for c in copied_db1.channels + copied_db1.all_instruments()}
        dict_2 = {c.label: c for c in copied_db2.channels + copied_db2.all_instruments()}
        def iter_diff(value_iter1, value_iter2, ct, label=''):
            table_code = ''
            for key, key2 in zip(value_iter1, value_iter2):
                if key in ['_sa_instance_state', 'channel_db']:
                    continue
                if isinstance(value_iter1, dict):
                    cmp1 = value_iter1[key]
                    cmp2 = value_iter2[key]
                    if label in value_iter1:
                        label = value_iter1['label']
                elif isinstance(value_iter1, list):
                    cmp1 = key
                    cmp2 = key2 #TODO fix. why would they be in any order?
                else:
                    cmp1 = getattr(value_iter1, key)
                    cmp2 = getattr(value_iter2, key)
                if (cmp1 == None) ^ (cmp2 == None):
                    table_code += f"<tr><td>{label}</td><td>{key}</td><td>{cmp1}</td><td>{cmp2}</td></tr>"
                    continue
                if (cmp1 == None) or (cmp2 == None) or ((isinstance(cmp1, dict) or isinstance(cmp1, list)) and len(cmp1) == 0):
                    continue
                if isinstance(cmp1, (bbndb.qgl.DatabaseItem, bbndb.qgl.Channel, bbndb.qgl.Instrument)):
                    cmp1 = cmp1.__dict__
                    cmp2 = cmp2.__dict__
                if isinstance(cmp1, (dict, list, bbndb.qgl.DatabaseItem, bbndb.qgl.Channel, bbndb.qgl.Instrument)):
                    if ct<1: # up to 2 recursion levels for now, to avoid infinite loops for bidirectional relations
                        ct+=1
                        table_code += iter_diff(cmp1, cmp2, ct, label=label)
                    continue
                if cmp1 != cmp2:
                    table_code += f"<tr><td>{label}</td><td>{key}</td><td>{cmp1}</td><td>{cmp2}</td></tr>"
            return table_code

        table_code = ''
        for chan in set(list(dict_1.keys()) + list(dict_2.keys())):
            if chan not in dict_1 or chan not in dict_2: # don't display differences of unique channels
                continue
            this_dict1 = dict_1[chan].__dict__
            this_dict2 = dict_2[chan].__dict__
            ct = 0
<<<<<<< HEAD
            table_code += iter_diff(this_dict, dict_2[chan].__dict__, ct, chan)
        display(IPHTML(f"<table><tr><th>Object</th><th>Parameter</th><th>{name1}</th><th>{name2}</th></tr><tr>{table_code}</tr></table>"))
=======
            table_code += iter_diff(this_dict1, this_dict2, ct, chan)
        display(HTML(f"<table><tr><th>Object</th><th>Parameter</th><th>{name1}</th><th>{name2}</th></tr><tr>{table_code}</tr></table>"))
>>>>>>> 82280141

    def receivers(self):
        return self.ent_by_type(Channels.Receiver)

    def transmitters(self):
        return self.ent_by_type(Channels.Transmitter)

    def transceivers(self):
        return self.ent_by_type(Channels.Transceiver)

    def qubits(self):
        return self.ent_by_type(Channels.Qubit)

    def edges(self):
        return self.ent_by_type(Channels.Edge)

    def meas(self):
        return self.ent_by_type(Channels.Measurement)

    def markers(self):
       return self.ent_by_type(Channels.LogicalMarkerChannel)

    @check_session_dirty
    def load(self, name, index=1):
        """Load the latest instance for a particular name. Specifying index = 2 will select the second most recent instance """
        cdb = Channels.ChannelDatabase
        items = self.session.query(cdb).filter(cdb.label==name).order_by(cdb.time.asc()).all()
        self.load_obj(items[-index])

    @check_session_dirty
    def load_by_id(self, id_num):
        item = self.session.query(Channels.ChannelDatabase).filter_by(id=id_num).first()
        self.load_obj(item)

    def clear(self, channel_db=None, create_new=True):
        # If no database is specified, clear self.database
        channel_db = channel_db if channel_db else self.channelDatabase

        self.session.delete(channel_db)
        self.session.commit()

        if create_new:
            self.channelDatabase = Channels.ChannelDatabase(label="working", time=datetime.datetime.now())
            self.add_and_update_dict(self.channelDatabase)
            self.session.commit()
        channelLib = self

    def rm(self, library_name, keep_id=-1):
        """Remove the channel library named `library_name`. If no `keep_version` is specified then
        all versions are removed. Otherwise """
        cdb = Channels.ChannelDatabase
        items = self.session.query(cdb).filter(cdb.label==library_name and cdb.id!=keep_id).all()
        for item in items:
            self.session.delete(item)

    def rm_by_id(self, id):
        """Remove the channel library with id `id`"""
        item = self.session.query(Channels.ChannelDatabase).filter_by(id=id_num).first()
        self.session.delete(item)

    def load_obj(self, obj):
        self.clear(create_new=False)
        self.channelDatabase = bbndb.deepcopy_sqla_object(obj, self.session)
        self.channelDatabase.label = "working"
        self.session.commit()
        self.update_channelDict()

    def commit(self):
        self.session.commit()
        self.update_channelDict()

    def revert(self):
        self.session.rollback()

    @check_session_dirty
    def save_as(self, name, notes = ''):
        if name == "working":
            raise ValueError("Cannot save as `working` since that is the default working environment name...")
        self.commit()
        new_channelDatabase = bbndb.deepcopy_sqla_object(self.channelDatabase, self.session)
        new_channelDatabase.label = name
        new_channelDatabase.time = datetime.datetime.now()
        new_channelDatabase.notes = notes
        self.commit()

    def add_and_update_dict(self, el):
        if isinstance(el, list):
            self.session.add_all(el)
        else:
            self.session.add(el)
        self.update_channelDict()

    #Dictionary methods
    def __getitem__(self, key):
        return self.channelDict[key]

    def __setitem__(self, key, value):
        self.channelDict[key] = value

    def __delitem__(self, key):
        del self.channelDict[key]

    def __contains__(self, key):
        return key in self.channelDict

    def keys(self):
        return self.channelDict.keys()

    def values(self):
        return self.channelDict.values()

    def build_connectivity_graph(self):
        # build connectivity graph
        for chan in self.session.query(Channels.Qubit).filter(Channels.Qubit not in self.connectivityG).all():
            self.connectivityG.add_node(chan)
        for chan in self.session.query(Channels.Edge): #select(e for e in Channels.Edge):
            self.connectivityG.add_edge(chan.source, chan.target)
            self.connectivityG[chan.source][chan.target]['channel'] = chan

    @check_for_duplicates
    def new_APS3(self, label, address, serial_port, **kwargs):
        chan1  = Channels.PhysicalQuadratureChannel(label=f"{label}-1", channel=0, instrument=label, translator="APS3Pattern", sampling_rate=2.5e9, channel_db=self.channelDatabase)
        chan2  = Channels.PhysicalQuadratureChannel(label=f"{label}-2", channel=1, instrument=label, translator="APS3Pattern", sampling_rate=2.5e9, channel_db=self.channelDatabase)
        m1     = Channels.PhysicalMarkerChannel(label=f"{label}-m1", channel=0, instrument=label, translator="APS3Pattern", sampling_rate=2.5e9, channel_db=self.channelDatabase)

        this_transmitter = Channels.Transmitter(label=label, model="APS3", address=address, serial_port=serial_port, channels=[chan1, chan2, m1], channel_db=self.channelDatabase, **kwargs)
        this_transmitter.trigger_source = 'external' if 'trigger_source' not in kwargs else kwargs['trigger_source']

        self.add_and_update_dict(this_transmitter)
        return this_transmitter


    @check_for_duplicates
    def new_APS2(self, label, address, **kwargs):
        chan1  = Channels.PhysicalQuadratureChannel(label=f"{label}-1", channel=0, instrument=label, translator="APS2Pattern", channel_db=self.channelDatabase)
        m1     = Channels.PhysicalMarkerChannel(label=f"{label}-m1", channel=0, instrument=label, translator="APS2Pattern", channel_db=self.channelDatabase)
        m2     = Channels.PhysicalMarkerChannel(label=f"{label}-m2", channel=1, instrument=label, translator="APS2Pattern", channel_db=self.channelDatabase)
        m3     = Channels.PhysicalMarkerChannel(label=f"{label}-m3", channel=2, instrument=label, translator="APS2Pattern", channel_db=self.channelDatabase)
        m4     = Channels.PhysicalMarkerChannel(label=f"{label}-m4", channel=3, instrument=label, translator="APS2Pattern", channel_db=self.channelDatabase)

        this_transmitter = Channels.Transmitter(label=label, model="APS2", address=address, channels=[chan1, m1, m2, m3, m4], channel_db=self.channelDatabase, **kwargs)
        this_transmitter.trigger_source = "external"
        this_transmitter.address        = address

        self.add_and_update_dict(this_transmitter)
        return this_transmitter

    @check_for_duplicates
    def new_APS(self, label, address, **kwargs):
        chan1  = Channels.PhysicalQuadratureChannel(label=f"{label}-12", channel = 0, instrument=label, translator="APSPattern", channel_db=self.channelDatabase)
        chan2  = Channels.PhysicalQuadratureChannel(label=f"{label}-34", channel = 1, instrument=label, translator="APSPattern", channel_db=self.channelDatabase)
        m1     = Channels.PhysicalMarkerChannel(label=f"{label}-1m1", channel=0, instrument=label, translator="APSPattern", channel_db=self.channelDatabase)
        m2     = Channels.PhysicalMarkerChannel(label=f"{label}-2m1", channel=1, instrument=label, translator="APSPattern", channel_db=self.channelDatabase)
        m3     = Channels.PhysicalMarkerChannel(label=f"{label}-3m1", channel=2, instrument=label, translator="APSPattern", channel_db=self.channelDatabase)
        m4     = Channels.PhysicalMarkerChannel(label=f"{label}-4m1", channel=3, instrument=label, translator="APSPattern", channel_db=self.channelDatabase)

        this_transmitter = Channels.Transmitter(label=label, model="APS", address=address, channels=[chan1, chan2, m1, m2, m3, m4], channel_db=self.channelDatabase)
        this_transmitter.trigger_source = "external"
        this_transmitter.address        = address

        self.add_and_update_dict(this_transmitter)
        return this_transmitter

    @check_for_duplicates
    def new_TDM(self, label, address, trigger_interval=250e-6, **kwargs):
        chans = []
        for k in range(7): # TDM has 7 digital inputs
            chans.append(Channels.DigitalInput(label=f"DigitalInput-{label}-{k}", channel=k, channel_db=self.channelDatabase))
        tdm = Channels.Processor(label=label, model="TDM", address=address, trigger_interval=trigger_interval, channels=chans, channel_db=self.channelDatabase)
        self.add_and_update_dict(tdm)
        return tdm

    @check_for_duplicates
    def new_spectrum_analzyer(self, label, address, source, **kwargs):
        sa = Channels.SpectrumAnalyzer(label=label, model="SpectrumAnalyzer", address=address, LO_source=source, channel_db=self.channelDatabase, **kwargs)
        self.add_and_update_dict(sa)
        return sa

    @check_for_duplicates
    def new_DC_source(self, label, address, **kwargs):
        dcsource = Channels.DCSource(label=label, model="YokogawaGS200", address=address, standalone=True, channel_db=self.channelDatabase, **kwargs)
        self.add_and_update_dict(dcsource)
        return dcsource

    @check_for_duplicates
    def new_attenuator(self,label,address,attenuation=0):
        chan1 = Channels.AttenuatorChannel(label=f"AttenChan-{label}-1", channel=1, attenuation=attenuation, channel_db=self.channelDatabase)
        chan2 = Channels.AttenuatorChannel(label=f"AttenChan-{label}-2", channel=2, attenuation=attenuation, channel_db=self.channelDatabase)
        chan3 = Channels.AttenuatorChannel(label=f"AttenChan-{label}-3", channel=3, attenuation=attenuation, channel_db=self.channelDatabase)
        thing = Channels.Attenuator(label=label,model="DigitalAttenuator",address=address,channels=[chan1, chan2, chan3], standalone=True, channel_db=self.channelDatabase)
        self.add_and_update_dict(thing)
        return thing

    @check_for_duplicates
    def new_APS2_rack(self, label, ip_addresses, tdm_ip=None, **kwargs):
        transmitters  = [self.new_APS2(f"{label}_U{n+1}", f"{ip}") for n, ip in enumerate(ip_addresses)]
        this_transceiver = Channels.Transceiver(label=label, model="APS2", master=True, address=ip_addresses[0], transmitters=transmitters, channel_db=self.channelDatabase, **kwargs)
        for t in transmitters:
            t.transceiver = this_transceiver

        if tdm_ip:
            tdm = self.new_TDM(f"{label}_TDM", tdm_ip)
            this_transceiver.processors = [tdm]
            for t in transmitters:
                t.trigger_source = 'system'

        self.add_and_update_dict(this_transceiver)
        return this_transceiver

    @check_for_duplicates
    def new_transceiver(self, model, label, address, numtx=1, numrx=1, nummark=4, record_length = 1024, **kwargs):
        translator = model+"Pattern"
        stream_sel = model+"StreamSelector"

        chans = []
        for i in range(numtx):
            chan = Channels.PhysicalQuadratureChannel(label=f"{label}-Tx{i+1}-1", instrument=label, channel=i, translator=translator, channel_db=self.channelDatabase)
            chans.append(chan)
        for i in range(nummark):
            chan = Channels.PhysicalMarkerChannel(label=f"{label}-Tx{i+1}-M", channel=i, instrument=label, translator=translator, channel_db=self.channelDatabase)
            chans.append(chan)

        transmitter = Channels.Transmitter(label=f"{label}-Tx", model=model, address=address, channels=chans, channel_db=self.channelDatabase)
        transmitter.trigger_source = "external"
        transmitter.address = address

        chans = []
        for i in range(numrx):
            chan = Channels.ReceiverChannel(label=f"RecvChan-{label}-{i+1}", channel=i, channel_db=self.channelDatabase)
            chans.append(chan)

        receiver = Channels.Receiver(label=f"{label}-Rx", model=model, address=address, channels=chans, record_length=record_length, channel_db=self.channelDatabase)
        receiver.trigger_source = "external"
        receiver.stream_types   = "raw"
        receiver.address    = address
        receiver.stream_sel = stream_sel

        transceiver = Channels.Transceiver(label=label, address=address, model=model, transmitters=[transmitter], receivers = [receiver], initialize_separately=False, channel_db=self.channelDatabase)
        transmitter.transceiver = transceiver
        receiver.transceiver    = transceiver

        self.add_and_update_dict(transceiver)
        return transceiver


    @check_for_duplicates
    def new_X6(self, label, address, dsp_channel=0, record_length=1024, **kwargs):

        phys_channels = (1, 2)
        chans = []

        for phys_chan in (1,2):
            chans.append(Channels.ReceiverChannel(label=f"RecvChan-{label}-{phys_chan}",
                            channel=phys_chan, channel_db=self.channelDatabase))

        this_receiver = Channels.Receiver(label=label, model="X6", address=address, channels=chans,
                                      record_length=record_length, channel_db=self.channelDatabase, **kwargs)
        this_receiver.trigger_source = "external"
        this_receiver.stream_types   = "raw, demodulated, integrated"
        this_receiver.address        = address
        this_receiver.stream_sel     = "X6StreamSelector"

        self.add_and_update_dict(this_receiver)
        return this_receiver

    @check_for_duplicates
    def new_Alazar(self, label, address, record_length=1024, **kwargs):
        chan1 = Channels.ReceiverChannel(label=f"RecvChan-{label}-1", channel=1, channel_db=self.channelDatabase)
        chan2 = Channels.ReceiverChannel(label=f"RecvChan-{label}-2", channel=2, channel_db=self.channelDatabase)

        this_receiver = Channels.Receiver(label=label, model="AlazarATS9870", address=address, channels=[chan1, chan2],
                                      record_length=record_length, channel_db=self.channelDatabase, **kwargs)
        this_receiver.trigger_source = "external"
        this_receiver.stream_types   = "raw"
        this_receiver.address        = address
        this_receiver.stream_sel     = "AlazarStreamSelector"

        self.add_and_update_dict(this_receiver)
        return this_receiver

    @check_for_duplicates
    def new_qubit(self, label, **kwargs):
        thing = Channels.Qubit(label=label, channel_db=self.channelDatabase, **kwargs)
        self.add_and_update_dict(thing)
        return thing

    @check_for_duplicates
    def new_marker(self, label, phys_chan, **kwargs):
        thing = Channels.LogicalMarkerChannel(label=label, phys_chan = phys_chan, channel_db=self.channelDatabase, **kwargs)
        self.add_and_update_dict(thing)
        return thing

    @check_for_duplicates
    def new_source(self, label, model, address, power=-30.0, frequency=5.0e9, reference='10MHz', **kwargs):
        thing = Channels.Generator(label=label, model=model, address=address, power=power,
                                    frequency=frequency, reference=reference,
                                    channel_db=self.channelDatabase, **kwargs)
        self.add_and_update_dict(thing)
        return thing

    def set_control(self, qubit_or_edge, transmitter, generator=None):

        if isinstance(transmitter, Channels.Transmitter):
            quads   = [c for c in transmitter.channels if isinstance(c, Channels.PhysicalQuadratureChannel)]
            markers = [c for c in transmitter.channels if isinstance(c, Channels.PhysicalMarkerChannel)]
            if len(quads) > 1:
            	raise ValueError("In set_control the Transmitter must have a single quadrature channel or a specific channel must be passed instead")
            elif len(quads) == 1:
            	phys_chan = quads[0]
        elif isinstance(transmitter, Channels.PhysicalQuadratureChannel):
            phys_chan = transmitter
            markers = [c for c in transmitter.transmitter.channels if isinstance(c, Channels.PhysicalMarkerChannel)]
        else:
            raise ValueError("In set_control the Transmitter must have a single quadrature channel or a specific channel must be passed instead")

        qubit_or_edge.phys_chan = phys_chan
        if generator:
            qubit_or_edge.phys_chan.generator = generator
        self.update_channelDict()

    def set_bias(self, qubit, bias=None, frequency=None):
        if not isinstance(qubit, Channels.Qubit):
            raise ValueError("Set DC bias for a qubit only")
        if not qubit.bias_pairs:
            raise ValueError("Bias - frequency pairs not defined")
            if bool(bias) and bool(frequency):
                raise ValueError("Choose either DC bias or source frequency")
        bias_pairs = sorted(qubit.bias_pairs.items())
        biases = [k[0] for k in bias_pairs]
        frequencies = [k[1] for k in bias_pairs]
        qubit.phys_chan.generator.frequency = frequency if frequency else interp1d(biases, frequencies)([bias])[0]
        qubit.bias_source.level = bias if bias else interp1d(frequencies, biases)([frequency])[0]

    def new_edge(self, source, target, cnot_impl=None):
        """
            Create a new edge connecting two qubits
            source (Qubit): logical channel for source qubit
            target (Qubit): logical channel for target qubit
            cnot_impl (string, optional): function name for CNOT implementation, overriding the default in QGL/config.py
        """
        label = f"{source.label}->{target.label}"
        if label in self.channelDict:
            edge = self.channelDict[f"{source.label}->{target.label}"]
            logger.warning(f"The edge {source.label}->{target.label} already exists: using this edge.")
        else:
            edge = Channels.Edge(label=f"{source.label}->{target.label}", source=source, target=target, channel_db=self.channelDatabase, cnot_impl=cnot_impl)
        self.add_and_update_dict(edge)
        return edge

    def set_qubit_connectivity(self, graph):
        """
        Graph is a networkx DiGraph consisting of edges (source qubit, target qubit)
        """
        new_edges = [Channels.Edge(label=f"{source.label}->{target.label}", source=source, target=target) for source, target in graph.edges()]
        self.add_and_update_dict(new_edges)
        return new_edges

    def set_measure(self, qubit, transmitter, receivers, generator=None, trig_channel=None, gate=False, gate_channel=None, trigger_length=1e-7, tdm_chan=None):

        if isinstance(transmitter, Channels.Transmitter):
                quads   = [c for c in transmitter.channels if isinstance(c, Channels.PhysicalQuadratureChannel)]
                markers = [c for c in transmitter.channels if isinstance(c, Channels.PhysicalMarkerChannel)]
                if len(quads) > 1:
                    raise ValueError("In set_measure the Transmitter must have a single quadrature channel or a specific channel must be passed instead")
                elif len(quads) == 1:
                    phys_chan = quads[0]
        elif isinstance(transmitter, Channels.PhysicalQuadratureChannel):
            phys_chan = transmitter
            markers = [c for c in transmitter.transmitter.channels if isinstance(c, Channels.PhysicalMarkerChannel)]
        else:
            raise ValueError("In set_measure the Transmitter must have a single quadrature channel or a specific channel must be passed instead")

        if f"M-{qubit.label}" in self.channelDict:
            logger.warning(f"The measurement M-{qubit.label} already exists: using this measurement.")
            meas = self.channelDict[f"M-{qubit.label}"]
        else:
            meas = Channels.Measurement(label=f"M-{qubit.label}", channel_db=self.channelDatabase)
        meas.phys_chan = phys_chan
        if generator:
            meas.phys_chan.generator = generator

        phys_trig_channel = trig_channel if trig_channel else transmitter.get_chan("m1")

        if f"ReceiverTrig-{qubit.label}" in self.channelDict:
            logger.warning(f"The Receiver trigger ReceiverTrig-{qubit.label} already exists: using this channel.")
            trig_chan = self.channelDict[f"ReceiverTrig-{qubit.label}"]
        else:
            trig_chan = Channels.LogicalMarkerChannel(label=f"ReceiverTrig-{qubit.label}", channel_db=self.channelDatabase)
            self.session.add(trig_chan)
        trig_chan.phys_chan    = phys_trig_channel
        trig_chan.pulse_params = {"length": trigger_length, "shape_fun": "constant"}
        meas.trig_chan         = trig_chan
        qubit.measure_chan     = meas

        if isinstance(receivers, Channels.Receiver) and len(receivers.channels) > 1:
            raise ValueError("In set_measure the Receiver must have a single receiver channel or a specific channel must be passed instead")
        elif isinstance(receivers, Channels.Receiver) and len(receivers.channels) == 1:
            rcv_chan = receivers.channels[0]
        elif isinstance(receivers, Channels.ReceiverChannel):
            rcv_chan = receivers
        else:
            raise ValueError("In set_measure the Transmitter must have a single quadrature channel or a specific channel must be passed instead")

        meas.receiver_chan = rcv_chan
        self.add_and_update_dict([meas, trig_chan])

        if gate:
            phys_gate_channel   = gate_channel if gate_channel else transmitter.get_chan("m2")
            if f"M-{qubit.label}-gate" in self.channelDict:
                logger.warning(f"The gate channel M-{qubit.label}-gate already exists: using this channel.")
                gate_chan = self.channelDict[f"M-{qubit.label}-gate"]
            gate_chan           = Channels.LogicalMarkerChannel(label=f"M-{qubit.label}-gate", channel_db=self.channelDatabase)
            gate_chan.phys_chan = phys_gate_channel
            meas.gate_chan      = gate_chan
            self.add_and_update_dict([gate_chan])

        if tdm_chan:
            if isinstance(tdm_chan, Channels.DigitalInput):
                phys_tdm_channel = tdm_chan
            else:
                if not hasattr(self.channelDatabase, 'processors') or not self.channelDatabase.processors:
                    raise ValueError(f"No processor is defined")
                elif len(self.channelDatabase.processors) > 1:
                    raise ValueError(f"Multiple processors are defined. Please specify digital input channel.")
                else:
                    tdm = self.channelDatabase.processors[0]
            phys_tdm_channel  =  tdm.get_chan(tdm_chan)
            meas.processor_chan = phys_tdm_channel
            self.add_and_update_dict([meas, phys_tdm_channel])

    def set_master(self, master_instrument, trig_channel=None, pulse_length=1e-7):

        if isinstance(master_instrument, Channels.Processor):
            master_instrument.master = True

        elif trig_channel:

            if not isinstance(trig_channel, Channels.PhysicalMarkerChannel):
                raise ValueError("In set_master the trigger channel must be an instance of PhysicalMarkerChannel")

            if "slave_trig" in self.channelDict:
                logger.warning(f"The slave trigger slave_trig already exists: using this trigger.")
                st = self.channelDict["slave_trig"]
            else:
                st = Channels.LogicalMarkerChannel(label="slave_trig", channel_db=self.channelDatabase)
            st.phys_chan = trig_channel
            st.pulse_params = {"length": pulse_length, "shape_fun": "constant"}
            master_instrument.master = True
            master_instrument.trigger_source = "internal"
            self.add_and_update_dict([st])

        else:
            raise ValueError(f"Could not determine which transmitter to set as master for {master_instrument}:{trig_channel}")

# Used by QGL2, which needs a non-class member function to
# retrieve a Qubit from the CL without accessing the CL directly
def QubitFactory(label):
    ''' Return a saved qubit channel'''
    if channelLib is None:
        raise Exception("No channel library initialized")
    channelLib.update_channelDict()
#    cs = [c for c in channelLib.channelDatabase.channels if c.label==label]
    cs = [c for c in channelLib.channelDatabase.channels if c.label==label and isinstance(c, Channels.Qubit)]
    # q = channelLib.session.query(Channels.Qubit).filter(Channels.Qubit.label==label and Channels.Qubit.channel_db==channelLib.channelDatabase).all()
    if len(cs) == 1:
        return cs[0]
    else:
        raise Exception(f"Expected to find a single qubit '{label}' but found {len(cs)} qubits with the same label instead.")

def MeasFactory(label):
    ''' Return a saved measurement channel.'''
    if channelLib is None:
        raise Exception("No channel library initialized")
    channelLib.update_channelDict()
#    cs = [c for c in channelLib.channelDatabase.channels if c.label==label]
    cs = [c for c in channelLib.channelDatabase.channels if c.label==label and isinstance(c, Channels.Measurement)]
    # q = channelLib.session.query(Channels.Qubit).filter(Channels.Qubit.label==label and Channels.Qubit.channel_db==channelLib.channelDatabase).all()
    if len(cs) == 1:
        return cs[0]
    else:
        raise Exception(f"Expected to find a single measurement '{label}' but found {len(cs)} measurements with the same label instead.")

def MarkerFactory(label):
    ''' Return a saved Marker channel with this label. '''
    if channelLib is None:
        raise Exception("No channel library initialized")
#    cs = [c for c in channelLib.channelDatabase.channels if c.label==label]
    cs = [c for c in channelLib.channelDatabase.channels if c.label==label and isinstance(c, Channels.LogicalMarkerChannel)]
    channelLib.update_channelDict()
    # q = channelLib.session.query(Channels.Qubit).filter(Channels.Qubit.label==label and Channels.Qubit.channel_db==channelLib.channelDatabase).all()
    if len(cs) == 1:
        return cs[0]
    else:
        raise Exception(f"Expected to find a single marker '{label}' but found {len(cs)} markers with the same label instead.")

def EdgeFactory(source, target):
    if channelLib is None:
        raise Exception("No channel library initialized")
    channelLib.update_channelDict()
    if channelLib.connectivityG.has_edge(source, target):
        return channelLib.connectivityG[source][target]['channel']
    elif channelLib.connectivityG.has_edge(target, source):
        return channelLib.connectivityG[target][source]['channel']
    else:
        raise ValueError('Edge {0} not found in connectivity graph'.format((
            source, target)))<|MERGE_RESOLUTION|>--- conflicted
+++ resolved
@@ -384,13 +384,8 @@
             this_dict1 = dict_1[chan].__dict__
             this_dict2 = dict_2[chan].__dict__
             ct = 0
-<<<<<<< HEAD
-            table_code += iter_diff(this_dict, dict_2[chan].__dict__, ct, chan)
-        display(IPHTML(f"<table><tr><th>Object</th><th>Parameter</th><th>{name1}</th><th>{name2}</th></tr><tr>{table_code}</tr></table>"))
-=======
             table_code += iter_diff(this_dict1, this_dict2, ct, chan)
         display(HTML(f"<table><tr><th>Object</th><th>Parameter</th><th>{name1}</th><th>{name2}</th></tr><tr>{table_code}</tr></table>"))
->>>>>>> 82280141
 
     def receivers(self):
         return self.ent_by_type(Channels.Receiver)
