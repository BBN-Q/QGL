from .BlockLabel import newlabel, label, endlabel
from .PulseSequencer import Pulse
from functools import wraps
from .mm import multimethod

## QGL control-flow statements ##


def qif(mask, ifSeq, elseSeq=None):
    if elseSeq:
        return [CmpEq(mask), Goto(label(ifSeq))] + elseSeq + [
            Goto(endlabel(ifSeq))
        ] + ifSeq
    else:
        endlabel(ifSeq)
        return [CmpNeq(mask), Goto(endlabel(ifSeq))] + ifSeq


def qwhile(mask, seq):
    label1 = newlabel()
    label2 = newlabel()
    return [label1, CmpNeq(mask), Goto(label2)] + seq + [Goto(label1), label2]


def qdowhile(mask, seq):
    return seq + [CmpEq(mask), Goto(label(seq))]

# caches for sequences and labels
qfunction_seq = {}


def qfunction(func):
    target = {}

    @wraps(func)
    def crfunc(*args):
        if args not in target:
            seq = func(*args) + [Return()]
            target[args] = label(seq)
            qfunction_seq[label(seq)] = seq
        return Call(target[args])

    return crfunc


def qfunction_specialization(target):
    # QGL2 uses Call with a label, pointing elsewhere in the same
    # sequenece, wanting control passed there.
    # In those cases, there was no qfunction registering
    # a sequence that needs to be inserted; the pulses
    # are already in a sequence, so are not in this hash.
    if target in qfunction_seq:
        return qfunction_seq[target]
    else:
        # QGL2 case
        return list()


@multimethod(int, Pulse)
def repeat(n, p):
    return repeat(n, [p])


@multimethod(int, list)
def repeat(n, seq):
    if n < 1:
        return None
    elif n == 1:
        return seq
    else:
        label(seq)
        return [LoadRepeat(n)] + seq + [Repeat(label(seq))]


# utility to repeat all sequences the same number of times
def repeatall(n, seqs):
    for ct in range(len(seqs)):
        seqs[ct] = repeat(n, seqs[ct])
    return seqs


def qwait(kind="TRIG"):
    if kind == "TRIG":
        return Wait()
    else:
        return LoadCmp()


def qsync():
    return Sync()

## Sequencer primitives ##


class ControlInstruction(object):
<<<<<<< HEAD
	def __init__(self, instruction, target=None, value=None):
		self.instruction = instruction
		self.target = target #refactor into payload field??
		self.value = value
		self.label = None
		self.length = 0

	def __repr__(self):
		return self.__str__()

	def __str__(self):
		labelPart = "{0}: ".format(self.label) if self.label else ""
		result = labelPart + self.instruction
		if self.target:
			result += "(" + str(self.target) + ")"
		elif self.value or self.value == 0:
			result += "(" + str(self.value) + ")"
		return result

	def __eq__(self, other):
		if isinstance(other, self.__class__):
			# ignore label in equality testing
			mydict = self.__dict__.copy()
			otherdict = other.__dict__.copy()
			mydict.pop('label')
			otherdict.pop('label')
			return mydict == otherdict
		return False

	def __ne__(self, other):
		return not self == other

	def promote(self):
		return self

class Goto(ControlInstruction):
        # target is a BlockLabel
	def __init__(self, target):
		super(Goto, self).__init__("GOTO", target=target)

class Call(ControlInstruction):
        # target is a BlockLabel
	def __init__(self, target):
		super(Call, self).__init__("CALL", target=target)
=======
    def __init__(self, instruction, target=None, value=None):
        self.instruction = instruction
        self.target = target  #refactor into payload field??
        self.value = value
        self.label = None
        self.length = 0

    def __repr__(self):
        return self.__str__()

    def __str__(self):
        labelPart = "{0}: ".format(self.label) if self.label else ""
        result = labelPart + self.instruction
        if self.target:
            result += "(" + str(self.target) + ")"
        elif self.value:
            result += "(" + str(self.value) + ")"
        return result

    def __eq__(self, other):
        if isinstance(other, self.__class__):
            # ignore label in equality testing
            mydict = self.__dict__.copy()
            otherdict = other.__dict__.copy()
            mydict.pop('label')
            otherdict.pop('label')
            return mydict == otherdict
        return False

    def __ne__(self, other):
        return not self == other

    def promote(self):
        return self


class Goto(ControlInstruction):
    def __init__(self, target):
        super(Goto, self).__init__("GOTO", target=target)


class Call(ControlInstruction):
    def __init__(self, target):
        super(Call, self).__init__("CALL", target=target)

>>>>>>> 397d2bd1

class Return(ControlInstruction):
    def __init__(self):
        super(Return, self).__init__("RETURN")


class LoadRepeat(ControlInstruction):
<<<<<<< HEAD
        # n is an integer
	def __init__(self, n):
		super(LoadRepeat, self).__init__("LOAD", value=n)

class Repeat(ControlInstruction):
        # target is a BlockLabel
	def __init__(self, target):
		super(Repeat, self).__init__("REPEAT", target=target)
=======
    def __init__(self, n):
        super(LoadRepeat, self).__init__("LOAD", value=n)


class Repeat(ControlInstruction):
    def __init__(self, target):
        super(Repeat, self).__init__("REPEAT", target=target)

>>>>>>> 397d2bd1

class Wait(ControlInstruction):
    def __init__(self):
        super(Wait, self).__init__("WAIT")


# FIXME: This is not supported by the hardware yet
# This is a Wait that should only wait for the channels
# listed in chanlist (not all channels, as in Wait)
class WaitSome(ControlInstruction):
        # chanlist is a list of Channel instances
	def __init__(self, chanlist):
                # Until HW really supports waitsome, use wait so things compile better
		super(WaitSome, self).__init__("WAIT")
#		super(WaitSome, self).__init__("WAITSOME")
		# The channels to wait on
		self.chanlist = chanlist

	def __str__(self):
		base = super(WaitSome, self).__str__()
		base += " on Channels: %s" % str(self.chanlist)
		return base

class LoadCmp(ControlInstruction):
    def __init__(self):
        super(LoadCmp, self).__init__("LOADCMP")


class Sync(ControlInstruction):
    def __init__(self):
        super(Sync, self).__init__("SYNC")


# For use within QGL2 only
# Marks a barrier at start or end of blocks
# that can be run concurrently (with concur blocks)
# Should be replaced by QGL2 with the proper length Id pulse,
# or a Sync then a Wait if the block is of indeterminate length.
class Barrier(ControlInstruction):
        # chanlist is a list of Channel instances
        # ctr is an opaque string, unique per channel
        # (but appearing once for the program for each channel
        # in chanlist)
        def __init__(self, ctr, chanlist):
                super(Barrier, self).__init__("BARRIER", value=ctr)
                # Consider adding a start/end marker,
                # to help line up barriers across sequences.
                # FIXME: self.start
                self.chanlist = chanlist
        def __str__(self):
                base = super(Barrier, self).__str__()
                base += " on Channels: %s" % str(self.chanlist)
                return base

class ComparisonInstruction(ControlInstruction):
    def __init__(self, mask, operator):
        super(ComparisonInstruction, self).__init__("CMP")
        self.mask = mask
        self.operator = operator

    def __str__(self):
        labelPart = "{0}: ".format(self.label) if self.label else ""
        return labelPart + "CMP " + self.operator + " " + str(self.mask)


def CmpEq(mask):
    return ComparisonInstruction(mask, "==")


def CmpNeq(mask):
    return ComparisonInstruction(mask, "!=")


def CmpLt(mask):
    return ComparisonInstruction(mask, "<")


def CmpGt(mask):
    return ComparisonInstruction(mask, ">")<|MERGE_RESOLUTION|>--- conflicted
+++ resolved
@@ -93,52 +93,6 @@
 
 
 class ControlInstruction(object):
-<<<<<<< HEAD
-	def __init__(self, instruction, target=None, value=None):
-		self.instruction = instruction
-		self.target = target #refactor into payload field??
-		self.value = value
-		self.label = None
-		self.length = 0
-
-	def __repr__(self):
-		return self.__str__()
-
-	def __str__(self):
-		labelPart = "{0}: ".format(self.label) if self.label else ""
-		result = labelPart + self.instruction
-		if self.target:
-			result += "(" + str(self.target) + ")"
-		elif self.value or self.value == 0:
-			result += "(" + str(self.value) + ")"
-		return result
-
-	def __eq__(self, other):
-		if isinstance(other, self.__class__):
-			# ignore label in equality testing
-			mydict = self.__dict__.copy()
-			otherdict = other.__dict__.copy()
-			mydict.pop('label')
-			otherdict.pop('label')
-			return mydict == otherdict
-		return False
-
-	def __ne__(self, other):
-		return not self == other
-
-	def promote(self):
-		return self
-
-class Goto(ControlInstruction):
-        # target is a BlockLabel
-	def __init__(self, target):
-		super(Goto, self).__init__("GOTO", target=target)
-
-class Call(ControlInstruction):
-        # target is a BlockLabel
-	def __init__(self, target):
-		super(Call, self).__init__("CALL", target=target)
-=======
     def __init__(self, instruction, target=None, value=None):
         self.instruction = instruction
         self.target = target  #refactor into payload field??
@@ -176,63 +130,52 @@
 
 
 class Goto(ControlInstruction):
+    # target is a BlockLabel
     def __init__(self, target):
         super(Goto, self).__init__("GOTO", target=target)
 
 
 class Call(ControlInstruction):
+    # target is a BlockLabel
     def __init__(self, target):
         super(Call, self).__init__("CALL", target=target)
 
->>>>>>> 397d2bd1
-
 class Return(ControlInstruction):
     def __init__(self):
         super(Return, self).__init__("RETURN")
 
 
 class LoadRepeat(ControlInstruction):
-<<<<<<< HEAD
-        # n is an integer
-	def __init__(self, n):
-		super(LoadRepeat, self).__init__("LOAD", value=n)
-
-class Repeat(ControlInstruction):
-        # target is a BlockLabel
-	def __init__(self, target):
-		super(Repeat, self).__init__("REPEAT", target=target)
-=======
+    # n is an integer
     def __init__(self, n):
         super(LoadRepeat, self).__init__("LOAD", value=n)
 
 
 class Repeat(ControlInstruction):
+    # target is a BlockLabel
     def __init__(self, target):
         super(Repeat, self).__init__("REPEAT", target=target)
 
->>>>>>> 397d2bd1
-
 class Wait(ControlInstruction):
     def __init__(self):
         super(Wait, self).__init__("WAIT")
-
 
 # FIXME: This is not supported by the hardware yet
 # This is a Wait that should only wait for the channels
 # listed in chanlist (not all channels, as in Wait)
 class WaitSome(ControlInstruction):
-        # chanlist is a list of Channel instances
-	def __init__(self, chanlist):
-                # Until HW really supports waitsome, use wait so things compile better
-		super(WaitSome, self).__init__("WAIT")
-#		super(WaitSome, self).__init__("WAITSOME")
-		# The channels to wait on
-		self.chanlist = chanlist
-
-	def __str__(self):
-		base = super(WaitSome, self).__str__()
-		base += " on Channels: %s" % str(self.chanlist)
-		return base
+    # chanlist is a list of Channel instances
+    def __init__(self, chanlist):
+        # Until HW really supports waitsome, use wait so things compile better
+        super(WaitSome, self).__init__("WAIT")
+#	super(WaitSome, self).__init__("WAITSOME")
+        # The channels to wait on
+        self.chanlist = chanlist
+
+    def __str__(self):
+        base = super(WaitSome, self).__str__()
+        base += " on Channels: %s" % str(self.chanlist)
+        return base
 
 class LoadCmp(ControlInstruction):
     def __init__(self):
@@ -242,7 +185,6 @@
 class Sync(ControlInstruction):
     def __init__(self):
         super(Sync, self).__init__("SYNC")
-
 
 # For use within QGL2 only
 # Marks a barrier at start or end of blocks
@@ -250,20 +192,20 @@
 # Should be replaced by QGL2 with the proper length Id pulse,
 # or a Sync then a Wait if the block is of indeterminate length.
 class Barrier(ControlInstruction):
-        # chanlist is a list of Channel instances
-        # ctr is an opaque string, unique per channel
-        # (but appearing once for the program for each channel
-        # in chanlist)
-        def __init__(self, ctr, chanlist):
-                super(Barrier, self).__init__("BARRIER", value=ctr)
-                # Consider adding a start/end marker,
-                # to help line up barriers across sequences.
-                # FIXME: self.start
-                self.chanlist = chanlist
-        def __str__(self):
-                base = super(Barrier, self).__str__()
-                base += " on Channels: %s" % str(self.chanlist)
-                return base
+    # chanlist is a list of Channel instances
+    # ctr is an opaque string, unique per channel
+    # (but appearing once for the program for each channel
+    # in chanlist)
+    def __init__(self, ctr, chanlist):
+        super(Barrier, self).__init__("BARRIER", value=ctr)
+        # Consider adding a start/end marker,
+        # to help line up barriers across sequences.
+        self.chanlist = chanlist
+
+    def __str__(self):
+        base = super(Barrier, self).__str__()
+        base += " on Channels: %s" % str(self.chanlist)
+        return base
 
 class ComparisonInstruction(ControlInstruction):
     def __init__(self, mask, operator):
